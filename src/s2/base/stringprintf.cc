--- conflicted
+++ resolved
@@ -22,12 +22,8 @@
 #include <vector>
 
 #include <glog/logging.h>
-<<<<<<< HEAD
 
-#include "s2/base/macros.h"
-=======
 #include "s2/third_party/absl/base/macros.h"
->>>>>>> 867e00e8
 
 #ifdef _MSC_VER
 enum { IS__MSC_VER = 1 };
